--- conflicted
+++ resolved
@@ -80,21 +80,11 @@
 # More information about anaconda-anon-usage can be found on:
 # https://github.com/Anaconda-Platform/anaconda-anon-usage
 
-<<<<<<< HEAD
-try:
-    from anaconda_anon_usage import patch
-    patch.main()
-except Exception as exc:
-    import os, sys
-    print("Error loading anaconda_anon_usage:", exc, file=sys.stderr)
-    if os.environ.get('ANACONDA_ANON_USAGE_RAISE'):
-        raise
-# anaconda_ident p1
-=======
 _old__init__ = context.__init__
 def _new_init(*args, **kwargs):
     try:
         import anaconda_anon_usage.patch
+        patch.main()
     except Exception as exc:
         import os, sys
         print("Error loading anaconda_anon_usage:", exc, file=sys.stderr)
@@ -104,7 +94,6 @@
     _old__init__(*args, **kwargs)
 context.__init__ = _new_init
 # anaconda_ident p3
->>>>>>> 56c2270a
 """
 
 __sp_dir = None
